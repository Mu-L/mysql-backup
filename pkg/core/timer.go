package core

import (
	"fmt"
	"os"
	"regexp"
	"strconv"
	"time"

	"github.com/robfig/cron/v3"
	log "github.com/sirupsen/logrus"
)

type TimerOptions struct {
	Once      bool
	Cron      string
	Begin     string
	Frequency int
}

type Update struct {
	// Last whether or not this is the last update, and no more will be coming.
	// If true, perform this action and then end.
	Last bool
}

func sendTimer(c chan Update, last bool) {
	// make the channel write non-blocking
	select {
	case c <- Update{Last: last}:
	default:
	}
}

// Time start a timer that tells when to run an activity, based on its options.
// Each time to run an activity is indicated via a message in a channel.
func Timer(opts TimerOptions) (<-chan Update, error) {
	var (
		delay time.Duration
		err   error
	)

	now := time.Now().UTC()
	// parse the options to determine our delays
	if opts.Cron != "" {
		// calculate delay until next cron moment as defined
		delay, err = waitForCron(opts.Cron, now)
		if err != nil {
			return nil, fmt.Errorf("invalid cron format '%s': %v", opts.Cron, err)
		}
<<<<<<< HEAD
	}
	if opts.Begin != "" {
		// calculate delay based on begin time
		delay, err = waitForBeginTime(opts.Begin, now)
=======
	} else if opts.Begin != "" {
		// calculate how long to wait
		minsRe, err := regexp.Compile(`^\+([0-9]+)$`)
>>>>>>> ca5cfe91
		if err != nil {
			return nil, fmt.Errorf("invalid begin option '%s': %v", opts.Begin, err)
		}
	}

	// if delayMins is 0, this will do nothing, so it does not hurt
	time.Sleep(delay)

	c := make(chan Update)
	go func(opts TimerOptions) {
		// when this goroutine ends, close the channel
		defer close(c)

		// if once, ignore all delays and go
		if opts.Once {
			sendTimer(c, true)
			return
		}

		// create our delay and timer loop and go
		for {
			lastRun := time.Now()

			// not once - run the first backup
			sendTimer(c, false)

			if opts.Cron != "" {
				delay, _ = waitForCron(opts.Cron, now)
			} else {
				// calculate how long until the next run
				// just take our last start time, and add the frequency until it is past our
				// current time. We cannot just take the last time and add,
				// because it might have been during a backup run
				now := time.Now()
				diff := int(now.Sub(lastRun).Minutes())
				// make sure we at least wait one full frequency
				if diff == 0 {
					diff += opts.Frequency
				}
				passed := diff % opts.Frequency
				delay = time.Duration(opts.Frequency-passed) * time.Minute
			}

			// if delayMins is 0, this will do nothing, so it does not hurt
			time.Sleep(delay)
		}
	}(opts)
	return c, nil
}

func waitForBeginTime(begin string, from time.Time) (time.Duration, error) {

	// calculate how long to wait
	minsRe, err := regexp.Compile(`^\+([0-9]+)$`)
	if err != nil {
		return time.Duration(0), fmt.Errorf("invalid matcher for checking begin delay options: %v", err)
	}
	timeRe, err := regexp.Compile(`^([0-9][0-9])([0-9][0-9])$`)
	if err != nil {
		return time.Duration(0), fmt.Errorf("invalid matcher for checking begin delay options: %v", err)
	}

	// first look for +MM, which means delay MM minutes
	delayMinsParts := minsRe.FindStringSubmatch(begin)
	startTimeParts := timeRe.FindStringSubmatch(begin)

	var delay time.Duration
	switch {
	case len(delayMinsParts) > 1:
		delayMins, err := strconv.Atoi(delayMinsParts[1])
		if err != nil {
			return time.Duration(0), fmt.Errorf("invalid format for begin delay '%s': %v", begin, err)
		}
		delay = time.Duration(delayMins) * time.Minute
	case len(startTimeParts) > 2:
		hour, err := strconv.Atoi(startTimeParts[1])
		if err != nil {
			return time.Duration(0), fmt.Errorf("invalid format for begin delay '%s': %v", begin, err)
		}
		minute, err := strconv.Atoi(startTimeParts[2])
		if err != nil {
			return time.Duration(0), fmt.Errorf("invalid format for begin delay '%s': %v", begin, err)
		}

		// convert that start time into a Duration to wait
		today := time.Date(from.Year(), from.Month(), from.Day(), hour, minute, from.Second(), from.Nanosecond(), time.UTC)
		if today.After(from) {
			delay = today.Sub(from)
		} else {
			// add one day
			delay = today.Add(24 * time.Hour).Sub(from)
		}
	default:
		return time.Duration(0), fmt.Errorf("invalid format for begin delay '%s'", begin)
	}
	return delay, nil
}

// waitForCron given the current time and a cron string, calculate the Duration
// until the next time we will match the cron
func waitForCron(cronExpr string, from time.Time) (time.Duration, error) {
	sched, err := cron.ParseStandard(cronExpr)
	if err != nil {
		return time.Duration(0), err
	}
	// sched.Next() returns the next time that the cron expression will match, beginning in 1ns;
	// we allow matching current time, so we do it from 1ns
	next := sched.Next(from.Add(-1 * time.Nanosecond))
	return next.Sub(from), nil
}

// TimerCommand runs a command on a timer
func TimerCommand(timerOpts TimerOptions, cmd func() error) error {
	c, err := Timer(timerOpts)
	if err != nil {
		log.Errorf("error creating timer: %v", err)
		os.Exit(1)
	}
	// block and wait for it
	for update := range c {
		if err := cmd(); err != nil {
			return fmt.Errorf("error running command: %w", err)
		}
		if update.Last {
			break
		}
	}
	return nil
}<|MERGE_RESOLUTION|>--- conflicted
+++ resolved
@@ -48,16 +48,9 @@
 		if err != nil {
 			return nil, fmt.Errorf("invalid cron format '%s': %v", opts.Cron, err)
 		}
-<<<<<<< HEAD
-	}
-	if opts.Begin != "" {
+	} else if opts.Begin != "" {
 		// calculate delay based on begin time
 		delay, err = waitForBeginTime(opts.Begin, now)
-=======
-	} else if opts.Begin != "" {
-		// calculate how long to wait
-		minsRe, err := regexp.Compile(`^\+([0-9]+)$`)
->>>>>>> ca5cfe91
 		if err != nil {
 			return nil, fmt.Errorf("invalid begin option '%s': %v", opts.Begin, err)
 		}
